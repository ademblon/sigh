import norswap.autumn.AutumnTestFixture;
import norswap.autumn.Grammar;
import norswap.autumn.Grammar.rule;
import norswap.autumn.ParseResult;
import norswap.autumn.positions.LineMapString;
import norswap.sigh.SemanticAnalysis;
import norswap.sigh.SighGrammar;
import norswap.sigh.ast.SighNode;
import norswap.sigh.interpreter.Interpreter;
import norswap.sigh.interpreter.Null;
import norswap.uranium.Reactor;
import norswap.uranium.SemanticError;
import norswap.utils.IO;
import norswap.utils.TestFixture;
import norswap.utils.data.wrappers.Pair;
import norswap.utils.visitors.Walker;
import org.testng.annotations.Test;
import java.util.HashMap;
import java.util.Set;

import static org.testng.Assert.assertNotNull;
import static org.testng.Assert.assertThrows;

public final class InterpreterTests extends TestFixture {

    // TODO peeling

    // ---------------------------------------------------------------------------------------------

    private final SighGrammar grammar = new SighGrammar();
    private final AutumnTestFixture autumnFixture = new AutumnTestFixture();

    {
        autumnFixture.runTwice = false;
        autumnFixture.bottomClass = this.getClass();
    }

    // ---------------------------------------------------------------------------------------------

    private Grammar.rule rule;

    // ---------------------------------------------------------------------------------------------

    private void check (String input, Object expectedReturn) {
        assertNotNull(rule, "You forgot to initialize the rule field.");
        check(rule, input, expectedReturn, null);
    }

    // ---------------------------------------------------------------------------------------------

    private void check (String input, Object expectedReturn, String expectedOutput) {
        assertNotNull(rule, "You forgot to initialize the rule field.");
        check(rule, input, expectedReturn, expectedOutput);
    }

    // ---------------------------------------------------------------------------------------------

    private void check (rule rule, String input, Object expectedReturn, String expectedOutput) {
        // TODO
        // (1) write proper parsing tests
        // (2) write some kind of automated runner, and use it here

        autumnFixture.rule = rule;
        ParseResult parseResult = autumnFixture.success(input);
        SighNode root = parseResult.topValue();

        Reactor reactor = new Reactor();
        Walker<SighNode> walker = SemanticAnalysis.createWalker(reactor);
        Interpreter interpreter = new Interpreter(reactor);
        walker.walk(root);
        reactor.run();
        Set<SemanticError> errors = reactor.errors();

        if (!errors.isEmpty()) {
            LineMapString map = new LineMapString("<test>", input);
            String report = reactor.reportErrors(it ->
                it.toString() + " (" + ((SighNode) it).span.startString(map) + ")");
            //            String tree = AttributeTreeFormatter.format(root, reactor,
            //                    new ReflectiveFieldWalker<>(SighNode.class, PRE_VISIT, POST_VISIT));
            //            System.err.println(tree);
            throw new AssertionError(report);
        }

        Pair<String, Object> result = IO.captureStdout(() -> interpreter.interpret(root));
        assertEquals(result.b, expectedReturn);
        if (expectedOutput != null) assertEquals(result.a, expectedOutput);
    }

    // ---------------------------------------------------------------------------------------------

    private void checkExpr (String input, Object expectedReturn, String expectedOutput) {
        rule = grammar.root;
        check("return " + input, expectedReturn, expectedOutput);
    }

    // ---------------------------------------------------------------------------------------------

    private void checkExpr (String input, Object expectedReturn) {
        rule = grammar.root;
        check("return " + input, expectedReturn);
    }

    // ---------------------------------------------------------------------------------------------

    private void checkThrows (String input, Class<? extends Throwable> expected) {
        assertThrows(expected, () -> check(input, null));
    }

    // ---------------------------------------------------------------------------------------------

    @Test
    public void testLiteralsAndUnary () {
        checkExpr("42", 42L);
        checkExpr("42.0", 42.0d);
        checkExpr("\"hello\"", "hello");
        checkExpr("(42)", 42L);
        checkExpr("[1, 2, 3]", new Object[]{1L, 2L, 3L});
        checkExpr("true", true);
        checkExpr("false", false);
        checkExpr("null", Null.INSTANCE);

        //todo fix this
        /*
        checkExpr("!false", true);
        checkExpr("!true", false);
        checkExpr("!!true", true); */
    }

    // ---------------------------------------------------------------------------------------------

    @Test
    public void testNumericBinary () {
        checkExpr("1 + 2", 3L);
        checkExpr("2 - 1", 1L);
        checkExpr("2 * 3", 6L);
        checkExpr("2 / 3", 0L);
        checkExpr("3 / 2", 1L);
        checkExpr("2 % 3", 2L);
        checkExpr("3 % 2", 1L);
        checkExpr("2 ^ 3", 8L);
        checkExpr("3 ^ 2", 9L);
        checkExpr("2 <> 3", new Object[]{2L, 3L});
        checkExpr("3 <> 2", new Object[]{3L, 2L});

        checkExpr("1.0 + 2.0", 3.0d);
        checkExpr("2.0 - 1.0", 1.0d);
        checkExpr("2.0 * 3.0", 6.0d);
        checkExpr("2.0 / 3.0", 2d / 3d);
        checkExpr("3.0 / 2.0", 3d / 2d);
        checkExpr("2.0 % 3.0", 2.0d);
        checkExpr("3.0 % 2.0", 1.0d);
        checkExpr("2.0 ^ 3.0", 8.0d);
        checkExpr("3.0 ^ 2.0", 9.0d);
        checkExpr("2.0 <> 3.0", new Object[]{2d, 3d});
        checkExpr("3.0 <> 2.0", new Object[]{3d, 2d});

        checkExpr("1 + 2.0", 3.0d);
        checkExpr("2 - 1.0", 1.0d);
        checkExpr("2 * 3.0", 6.0d);
        checkExpr("2 / 3.0", 2d / 3d);
        checkExpr("3 / 2.0", 3d / 2d);
        checkExpr("2 % 3.0", 2.0d);
        checkExpr("3 % 2.0", 1.0d);
        checkExpr("2 ^ 3.0", 8d);
        checkExpr("3 ^ 2.0", 9d);
        checkExpr("2 <> 3.0", new Object[]{2d, 3d});
        checkExpr("3 <> 2.0", new Object[]{3d, 2d});

        checkExpr("1.0 + 2", 3.0d);
        checkExpr("2.0 - 1", 1.0d);
        checkExpr("2.0 * 3", 6.0d);
        checkExpr("2.0 / 3", 2d / 3d);
        checkExpr("3.0 / 2", 3d / 2d);
        checkExpr("2.0 % 3", 2.0d);
        checkExpr("3.0 % 2", 1.0d);
        checkExpr("2.0 ^ 3", 8d);
        checkExpr("3.0 ^ 2", 9d);
        checkExpr("2.0 <> 3", new Object[]{2d, 3d});
        checkExpr("3.0 <> 2", new Object[]{3d, 2d});
    }



    // ---------------------------------------------------------------------------------------------

    @Test
    public void testVarDecl () {
        check("var x: Int = 1; return x", 1L);
        check("var x: Float = 2.0; return x", 2d);

        check("var x: Int = 0; return x = 3", 3L);
        check("var x: String = \"0\"; return x = \"S\"", "S");

        // implicit conversions
        check("var x: Float = 1; x = 2; return x", 2.0d);
    }

    // ---------------------------------------------------------------------------------------------

    @Test
    public void testRootAndBlock () {
        rule = grammar.root;
        check("return", null);
        check("return 1", 1L);
        check("return 1; return 2", 1L);

        check("print(\"a\")", null, "a\n");
        check("print(\"a\" + 1)", null, "a1\n");
        check("print(\"a\"); print(\"b\")", null, "a\nb\n");

        check("{ print(\"a\"); print(\"b\") }", null, "a\nb\n");

        check(
            "var x: Int = 1;" +
            "{ print(\"\" + x); var x: Int = 2; print(\"\" + x) }" +
            "print(\"\" + x)",
            null, "1\n2\n1\n");
    }

    // ---------------------------------------------------------------------------------------------

    @Test
    public void testCalls () {
        check(
            "fun add (a: Int, b: Int): Int { return a + b } " +
                "return add(4, 7)",
            11L);

        HashMap<String, Object> point = new HashMap<>();
        point.put("x", 1L);
        point.put("y", 2L);

        check(
            "struct Point { var x: Int; var y: Int }" +
                "return $Point(1, 2)",
            point);

        check("var str: String = null; return print(str + 1)", "null1", "null1\n");
    }

    // ---------------------------------------------------------------------------------------------

    @Test
    public void testArrayStructAccess () {
        checkExpr("[1][0]", 1L);
        checkExpr("[1.0][0]", 1d);
        checkExpr("[1, 2][1]", 2L);

        // TODO check that this fails (& maybe improve so that it generates a better message?)
        // or change to make it legal (introduce a top type, and make it a top type array if thre
        // is no inference context available)
        // checkExpr("[].length", 0L);
        checkExpr("[1].length", 1L);
        checkExpr("[1, 2].length", 2L);

        checkThrows("var array: Int[] = null; return array[0]", NullPointerException.class);
        checkThrows("var array: Int[] = null; return array.length", NullPointerException.class);

        check("var x: Int[] = [0, 1]; x[0] = 3; return x[0]", 3L);
        checkThrows("var x: Int[] = []; x[0] = 3; return x[0]",
            ArrayIndexOutOfBoundsException.class);
        checkThrows("var x: Int[] = null; x[0] = 3",
            NullPointerException.class);

        check(
            "struct P { var x: Int; var y: Int }" +
                "return $P(1, 2).y",
            2L);

        checkThrows(
            "struct P { var x: Int; var y: Int }" +
                "var p: P = null;" +
                "return p.y",
            NullPointerException.class);

        check(
            "struct P { var x: Int; var y: Int }" +
                "var p: P = $P(1, 2);" +
                "p.y = 42;" +
                "return p.y",
            42L);

        checkThrows(
            "struct P { var x: Int; var y: Int }" +
                "var p: P = null;" +
                "p.y = 42",
            NullPointerException.class);
    }

    // ---------------------------------------------------------------------------------------------



    @Test
    public void testIfWhile () {
        check("if (17) return 1 else return 2", 1L);
        check("if (0) return 1 else return 2", 2L);
        check("if (0.0) return 1 else if (1) return 2 else return 3 ", 2L);
        check("if (0.0) return 1 else if (0) return 2 else return 3 ", 3L);


        check("var i: Int = 0; while (i < 3) { print(\"\" + i); i = i + 1 } ", null, "0\n1\n2\n");
    }

    // ---------------------------------------------------------------------------------------------

    @Test
    public void testInference () {
        check("var array: Int[] = []", null);
        check("var array: String[] = []", null);
        check("fun use_array (array: Int[]) {} ; use_array([])", null);
    }

    // ---------------------------------------------------------------------------------------------

    @Test
    public void testTypeAsValues () {
        check("struct S{} ; return \"\"+ S", "S");
        check("struct S{} ; var type: Type = S ; return \"\"+ type", "S");
    }

    // ---------------------------------------------------------------------------------------------

    @Test public void testUnconditionalReturn()
    {
        check("fun f(): Int { if (1) return 1 else return 2 } ; return f()", 1L);
    }

    // ---------------------------------------------------------------------------------------------

    // NOTE(norswap): Not incredibly complete, but should cover the basics.

    //------------------------------------- new tests ----------------------------------------------

    @Test public void testOrderRightLeftBinary() {
        checkExpr("1 + 2 + 3", 6L);
        checkExpr("1 - 2 - 3", 2L);
        checkExpr("8 / 4 / 2", 4L);
        checkExpr("2 * 3 * 4", 24L);
        checkExpr("2 % 5 % 7", 2L);
        checkExpr("7 % 5 % 3", 1L);

        checkExpr("1.0 + 2.0 + 3.0", 6.0d);
        checkExpr("1.0 - 2.0 - 3.0", 2.0d);
        checkExpr("1.0 / 2.0 / 2.0", 1.0d);
        checkExpr("2.0 * 3.0 * 4.0", 24.0d);
        checkExpr("2.0 % 5.0 % 7.0", 2.0d);
        checkExpr("7.0 % 5.0 % 3.0", 1.0d);
    }

    @Test public void testMathPriority() {

        checkExpr("1 * 2 - 3", -1L);
        checkExpr("1 - 2 * 3 ", -5L);
        checkExpr("1 * 2 + 3", 5L);
        checkExpr("1 + 2 * 3", 7L);
        checkExpr("3 / 2 - 1", 3L);
        checkExpr("2 % 3 -1 ", 0L);
        checkExpr("3 - 2 % 3", 1L);

        checkExpr("1.0 * 2.0 - 3.0", -1.0d);
        checkExpr("1.0 - 2.0 * 3.0 ", -5.0d);
        checkExpr("1.0 * 2.0 + 3.0", 5.0d);
        checkExpr("1.0 + 2.0 * 3.0", 7.0d);
        checkExpr("3.0 / 2.0 - 1.0", 3.0d);
        checkExpr("2.0 % 3.0 -1.0 ", 0.0d);
        checkExpr("3.0 - 2.0 % 3.0", 1.0d);
    }

    @Test public void testBinariesIntOpArray(){
<<<<<<< HEAD
         checkExpr("1 + [2]", new Object[]{3L}); 
         checkExpr("1 + [1, 2, 3]", new Object[]{2L, 3L, 4L});
         checkExpr("1 - [2]", new Object[]{-1L}); 
         checkExpr("1 - [1, 2, 3]", new Object[]{0L, -1L, -2L}); 
         checkExpr("2 * [2]", new Object[]{4L}); 
         checkExpr("2 * [1, 2, 3]", new Object[]{2L, 4L, 6L});
         checkExpr("6 / [2]", new Object[]{3L}); 
         checkExpr("6 / [1, 2, 3]", new Object[]{6L, 3L, 2L}); 
         checkExpr("6 % [2]", new Object[]{0L}); 
         checkExpr("3 % [1, 2, 3]", new Object[]{0L, 1L, 0L});
         checkExpr("2 < [2]", new Object[]{0L});
         checkExpr("2 < [1, 2, 3]", new Object[]{0L, 0L, 1L});
         checkExpr("2 > [2]", new Object[]{0L});
         checkExpr("2 > [1, 2, 3]", new Object[]{1L, 0L, 0L});
        checkExpr("2 <= [2]", new Object[]{1L});
        checkExpr("2 <= [1, 2, 3]", new Object[]{0L, 1L, 1L});
        checkExpr("2 >= [2]", new Object[]{1L});
        checkExpr("2 >= [1, 2, 3]", new Object[]{1L, 1L, 0L});
=======

        checkExpr("1 + [2]", new Object[]{3L});
        checkExpr("1 + [1, 2, 3]", new Object[]{2L, 3L, 4L});
        checkExpr("1 - [2]", new Object[]{-1L});
        checkExpr("1 - [1, 2, 3]", new Object[]{0L, -1L, -2L});
        checkExpr("2 * [2]", new Object[]{4L});
        checkExpr("2 * [1, 2, 3]", new Object[]{2L, 4L, 6L});
        checkExpr("6 / [2]", new Object[]{3L});
        checkExpr("6 / [1, 2, 3]", new Object[]{6L, 3L, 2L});
        checkExpr("6 % [2]", new Object[]{0L});
        checkExpr("3 % [1, 2, 3]", new Object[]{0L, 1L, 0L});
        checkExpr("6 ^ [2]", new Object[]{36L});
        checkExpr("3 ^ [1, 2, 3]", new Object[]{3L, 9L, 27L});
        checkExpr("2 < [2]", new Object[]{0});
        checkExpr("2 < [1, 2, 3]", new Object[]{0, 0, 1});
        checkExpr("2 > [2]", new Object[]{0});
        checkExpr("2 > [1, 2, 3]", new Object[]{1, 0, 0});
        checkExpr("2 <= [2]", new Object[]{1});
        checkExpr("2 <= [1, 2, 3]", new Object[]{0, 1, 1});
        checkExpr("2 >= [2]", new Object[]{1});
        checkExpr("2 >= [1, 2, 3]", new Object[]{1, 1, 0});
        checkExpr("6 <> [2]", new Object[]{6L, 2L});
        checkExpr("3 <> [1, 2, 3]", new Object[]{3L, 1L, 2L, 3L});
>>>>>>> 90458f65

    }

    @Test public void testBinariesDoubleOpArray(){

        checkExpr("1.0 + [2.0]", new Object[]{3d});
        checkExpr("1.0 + [1.0, 2.0, 3.0]", new Object[]{2d, 3d, 4d});
        checkExpr("1.0 - [2.0]", new Object[]{-1d});
        checkExpr("1.0 - [1.0, 2.0, 3.0]", new Object[]{0d, -1d, -2d});
        checkExpr("2.0 * [2.0]", new Object[]{4d});
        checkExpr("2.0 * [1.0, 2.0, 3.0]", new Object[]{2d, 4d, 6d});
        checkExpr("6.0 / [2.0]", new Object[]{3d});
        checkExpr("6.0 / [1.0, 2.0, 3.0]", new Object[]{6d, 3d, 2d});
        checkExpr("6.0 % [2.0]", new Object[]{0d});
        checkExpr("3.0 % [1.0, 2.0, 3.0]", new Object[]{0d, 1d, 0d});
        checkExpr("6.0 ^ [2.0]", new Object[]{36.0d});
        checkExpr("3.0 ^ [1.0, 2.0, 3.0]", new Object[]{3.0d, 9.0d, 27.0d});
        checkExpr("2.0 < [2.0]", new Object[]{0d});
        checkExpr("2.0 < [1.0, 2.0, 3.0]", new Object[]{0d, 0d, 1d});
        checkExpr("2.0 > [2.0]", new Object[]{0d});
        checkExpr("2.0 > [1.0, 2.0, 3.0]", new Object[]{1d, 0d, 0d});
        checkExpr("2.0 <= [2.0]", new Object[]{1d});
        checkExpr("2.0 <= [1.0, 2.0, 3.0]", new Object[]{0d, 1d, 1d});
        checkExpr("2.0 >= [2.0]", new Object[]{1d});
        checkExpr("2.0 >= [1.0, 2.0, 3.0]", new Object[]{1d, 1d, 0d});
        checkExpr("6.0 <> [2.0]", new Object[]{6d, 2d});
        checkExpr("3.0 <> [1.0, 2.0, 3.0]", new Object[]{3d, 1d, 2d, 3d});

    }

    @Test public void testBinariesArrayIntOpArray(){

<<<<<<< HEAD
         checkExpr("[1] + [2]", new Object[]{3L}); 
         checkExpr("[1, 2, 3] + [1, 2, 3]",  new Object[]{2L, 4L, 6L});
         checkExpr("[1] - [2]",  new Object[]{-1L});
         checkExpr("[1, 5 ,2] - [1, 2, 3]", new Object[]{0L, 3L, -1L});
         checkExpr("[2] * [2]",  new Object[]{4L}); 
         checkExpr("[5, 4, 3] * [1, 2, 3]",  new Object[]{5L, 8L, 9L});
         checkExpr("[6] / [2]",  new Object[]{3L}); 
         checkExpr("[2, 8, 9] / [1, 2, 3]",  new Object[]{2L, 4L, 3L}); 
         checkExpr("[6] % [2]",  new Object[]{0L}); 
         checkExpr("[4, 3, 2] % [1, 2, 3]",  new Object[]{0L, 1L, 2L});
        checkExpr("[2] < [2]", new Object[]{0L});
        checkExpr("[2, 2, 2] < [1, 2, 3]", new Object[]{0L, 0L, 1L});
        checkExpr("[2] > [2]", new Object[]{0L});
        checkExpr("[2, 2, 2] > [1, 2, 3]", new Object[]{1L, 0L, 0L});
        checkExpr("[2] <= [2]", new Object[]{1L});
        checkExpr("[2, 2, 2] <= [1, 2, 3]", new Object[]{0L, 1L, 1L});
        checkExpr("[2] >= [2]", new Object[]{1L});
        checkExpr("[2, 2, 2] >= [1, 2, 3]", new Object[]{1L, 1L, 0L});
=======
        checkExpr("[1] + [2]", new Object[]{3L});
        checkExpr("[1, 2, 3] + [1, 2, 3]",  new Object[]{2L, 4L, 6L});
        checkExpr("[1] - [2]",  new Object[]{-1L});
        checkExpr("[1, 5 ,2] - [1, 2, 3]", new Object[]{0L, 3L, -1L});
        checkExpr("[2] * [2]",  new Object[]{4L});
        checkExpr("[5, 4, 3] * [1, 2, 3]",  new Object[]{5L, 8L, 9L});
        checkExpr("[6] / [2]",  new Object[]{3L});
        checkExpr("[2, 8, 9] / [1, 2, 3]",  new Object[]{2L, 4L, 3L});
        checkExpr("[6] % [2]",  new Object[]{0L});
        checkExpr("[4, 3, 2] % [1, 2, 3]",  new Object[]{0L, 1L, 2L});
        checkExpr("[6] ^ [2]",  new Object[]{36L});
        checkExpr("[4, 3, 2] ^ [1, 2, 3]",  new Object[]{4L, 9L, 8L});
        checkExpr("[2] < [2]", new Object[]{0});
        checkExpr("[2, 2, 2] < [1, 2, 3]", new Object[]{0, 0, 1});
        checkExpr("[2] > [2]", new Object[]{0});
        checkExpr("[2, 2, 2] > [1, 2, 3]", new Object[]{1, 0, 0});
        checkExpr("[2] <= [2]", new Object[]{1});
        checkExpr("[2, 2, 2] <= [1, 2, 3]", new Object[]{0, 1, 1});
        checkExpr("[2] >= [2]", new Object[]{1});
        checkExpr("[2, 2, 2] >= [1, 2, 3]", new Object[]{1, 1, 0});
        checkExpr("[6] <> [2]",  new Object[]{6L, 2L});
        checkExpr("[4, 3, 2] <> [1, 2, 3]",  new Object[]{4L, 3L, 2L, 1L, 2L, 3L});
>>>>>>> 90458f65

         
    }

    @Test public void testBinariesArrayDoubleOpArray(){
        checkExpr("[1.0] + [2.0]", new Object[]{3d});
        checkExpr("[1.0, 2.0, 3.0] + [1.0, 2.0, 3.0]",  new Object[]{2d, 4d, 6d});
        checkExpr("[1.0] - [2.0]",  new Object[]{-1d});
        checkExpr("[1.0, 5.0 ,2.0] - [1.0, 2.0, 3.0]", new Object[]{0d, 3d, -1d});
        checkExpr("[2.0] * [2.0]",  new Object[]{4d});
        checkExpr("[5.0, 4.0, 3.0] * [1.0, 2.0, 3.0]",  new Object[]{5d, 8d, 9d});
        checkExpr("[6.0] / [2.0]",  new Object[]{3d});
        checkExpr("[2.0, 8.0, 9.0] / [1.0, 2.0, 3.0]",  new Object[]{2d, 4d, 3d});
        checkExpr("[6.0] % [2.0]",  new Object[]{0d});
        checkExpr("[4.0, 3.0, 2.0] % [1.0, 2.0, 3.0]",  new Object[]{0d, 1d, 2d});
        checkExpr("[6.0] ^ [2.0]",  new Object[]{36d});
        checkExpr("[4.0, 3.0, 2.0] ^ [1.0, 2.0, 3.0]",  new Object[]{4d, 9d, 8d});
        checkExpr("[2.0] < [2.0]", new Object[]{0d});
        checkExpr("[2.0, 2.0, 2.0] < [1.0, 2.0, 3.0]", new Object[]{0d, 0d, 1d});
        checkExpr("[2.0] > [2.0]", new Object[]{0d});
        checkExpr("[2.0, 2.0, 2.0] > [1.0, 2.0, 3.0]", new Object[]{1d, 0d, 0d});
        checkExpr("[2.0] <= [2.0]", new Object[]{1d});
        checkExpr("[2.0, 2.0, 2.0] <= [1.0, 2.0, 3.0]", new Object[]{0d, 1d, 1d});
        checkExpr("[2.0] >= [2.0]", new Object[]{1d});
        checkExpr("[2.0, 2.0, 2.0] >= [1.0, 2.0, 3.0]", new Object[]{1d, 1d, 0d});
        checkExpr("[6.0] <> [2.0]",  new Object[]{6d, 2d});
        checkExpr("[4.0, 3.0, 2.0] <> [1.0, 2.0, 3.0]",  new Object[]{4d, 3d, 2d, 1d, 2d, 3d});
    }

    @Test public void testBinariesArrayIntDoubleOpArray(){
        checkExpr("[1] + [2.0]", new Object[]{3d});
        checkExpr("[1, 2, 3] + [1.0, 2.0, 3.0]",  new Object[]{2d, 4d, 6d});
        checkExpr("[1.0] - [2]",  new Object[]{-1d});
        checkExpr("[1, 5 ,2] - [1.0, 2.0, 3.0]", new Object[]{0d, 3d, -1d});
        checkExpr("[2.0] * [2]",  new Object[]{4d});
        checkExpr("[5.0, 4.0, 3.0] * [1, 2, 3]",  new Object[]{5d, 8d, 9d});
        checkExpr("[6.0] / [2.0]",  new Object[]{3d});
        checkExpr("[2.0, 8.0, 9.0] / [1, 2, 3]",  new Object[]{2d, 4d, 3d});
        checkExpr("[6] % [2.0]",  new Object[]{0d});
        checkExpr("[4, 3, 2] % [1.0, 2.0, 3.0]",  new Object[]{0d, 1d, 2d});
        checkExpr("[6] ^ [2.0]",  new Object[]{36.0d});
        checkExpr("[4, 3, 2] ^ [1.0, 2.0, 3.0]",  new Object[]{4d, 9d, 8d});
        checkExpr("[2] < [2.0]", new Object[]{0d});
        checkExpr("[2, 2, 2] < [1.0, 2.0, 3.0]", new Object[]{0d, 0d, 1d});
        checkExpr("[2.0] > [2]", new Object[]{0d});
        checkExpr("[2.0, 2.0, 2.0] > [1, 2, 3]", new Object[]{1d, 0d, 0d});
        checkExpr("[2.0] <= [2]", new Object[]{1d});
        checkExpr("[2.0, 2.0, 2.0] <= [1, 2, 3]", new Object[]{0d, 1d, 1d});
        checkExpr("[2] >= [2.0]", new Object[]{1d});
        checkExpr("[2, 2, 2] >= [1.0, 2.0, 3.0]", new Object[]{1d, 1d, 0d});
        checkExpr("[6] <> [2.0]",  new Object[]{6d, 2d});
        checkExpr("[4, 3, 2] <> [1.0, 2.0, 3.0]",  new Object[]{4d, 3d, 2d, 1d, 2d, 3d});
    }

    // ---------------------------------------------------------------------------------------------

    @Test
    public void testOtherBinary () {
        checkExpr("true  && true",  true);
        checkExpr("true  || true",  true);
        checkExpr("true  || false", true);
        checkExpr("false || true",  true);
        checkExpr("false && true",  false);
        checkExpr("true  && false", false);
        checkExpr("false && false", false);
        checkExpr("false || false", false);

        checkExpr("1 + \"a\"", "1a");
        checkExpr("\"a\" + 1", "a1");
        checkExpr("\"a\" + true", "atrue");

        checkExpr("1 == 1", 1L);
        checkExpr("1 == 2", 0L);
        checkExpr("1.0 == 1.0", 1d);
        checkExpr("1.0 == 2.0", 0d);
        checkExpr("true == true", true);
        checkExpr("false == false", true);
        checkExpr("true == false", false);
        checkExpr("1 == 1.0", 1d);
        checkExpr("[1] == [1]", new Object[]{1L});

        checkExpr("1 != 1", 0L);
        checkExpr("1 != 2", 1L);
        checkExpr("1.0 != 1.0", 0d);
        checkExpr("1.0 != 2.0", 1d);
        checkExpr("true != true", false);
        checkExpr("false != false", false);
        checkExpr("true != false", true);
        checkExpr("1 != 1.0", 0d);

        checkExpr("\"hi\" != \"hi2\"", true);
        checkExpr("[1] != [1]", new Object[]{0L});

        // test short circuit
        //TODO WTF IS THAT
        //checkExpr("true || print(\"x\") == \"y\"", true, "");
        //checkExpr("false && print(\"x\") == \"y\"", false, "");
    }

    @Test
    public void testMonadicExpressionIntArray () {


        checkExpr("+/ [1, 2, 3]", 6L);
        checkExpr("{: [5, 2, 7]",7L);
        checkExpr("./ [1, 2, 3]",6L);
        checkExpr(":/ [4, 6, 3]",2L);
        checkExpr("-/ [1, 3, 7]",5L);
        checkExpr("+: [2, 8, 1]",new Object[]{4L, 16L, 2L});
        checkExpr("*: [5, 3, 9]",new Object[]{25L, 9L, 81L});
        checkExpr("# [7, 12, 5, 8, 62, 32]", 6);
        checkExpr("! [1, 3, 5]",new Object[]{1L, 6L, 120L});
    }

    @Test
    public void testMonadicExpressionDoubleArray () {


        checkExpr("+/ [1.1, 2.2, 3.3]", 6.6d);
        checkExpr("{: [5.1, 2.2, 7.3]",7.3d);
        checkExpr("./ [1.0, 2.0, 3.0]",6d);
        checkExpr(":/ [4.0, 6.0, 3.0]",2d);
        checkExpr("-/ [1.0, 3.0, 7.0]",5d);
        checkExpr("+: [2.0, 8.0, 1.0]",new Object[]{4d, 16d, 2d});
        checkExpr("*: [5.0, 3.0, 9.0]",new Object[]{25d, 9d, 81d});
        checkExpr("# [3.0, 5.0, 6.0, 7.0]", 4);
        checkExpr("! [1.0, 3.0, 5.0]",new Object[]{1.0000000000000002d, 6.000000000000007d, 120.00000000000021d});
    }

    @Test
    public void testMonadicExpressionInt () {


        checkExpr("+/ 2", 2L);
        checkExpr("{: 2",2L);
        checkExpr("./ 2",2L);
        checkExpr(":/ 2",2L);
        checkExpr("-/ 2",2L);
        checkExpr("+: 3",6L);
        checkExpr("*: 3",9L);
        checkExpr("# 2", 1L);
        checkExpr("! 2",2L);
    }

    @Test
    public void testMonadicExpressionDouble () {


        checkExpr("+/ 1.1", 1.1d);
        checkExpr("{: 1.1",1.1d);
        checkExpr("./ 1.1",1.1d);
        checkExpr(":/ 1.1",1.1d);
        checkExpr("-/ 1.1",1.1d);
        checkExpr("+: 1.1",2.2d);
        checkExpr("*: 1.1",1.2100000000000002d);
        checkExpr("# 1.1", 1.0d);
        checkExpr(" ! 1.5",1.3293403881791384d);
    }

    @Test
    public void testMonadicForkExpressionIntArray () {

        checkExpr("(+/ + {:) [1, 2, 3]", 9L);
        checkExpr("(! + !) [1, 3, 5]", new Object[]{2L,12L, 240L});
        checkExpr("(./ / {:) [1, 2, 3]", 2L);
        checkExpr("({: % -/) [1, 2, 3]", 1L);
        checkExpr("(./ + !) [1, 3, 5]", new Object[]{16L,21L, 135L});
    }

    @Test
    public void testMonadicForkExpressionInt () {

        checkExpr("(+/ + {:) 2", 4L);
        checkExpr("(! + !) 2", 4L);
        checkExpr("(./ / {:) 2", 1L);
        checkExpr("({: % -/) 2", 0L);
        checkExpr("(./ + !) 2", 4L);
    }

    @Test
    public void testMonadicForkExpressionDoubleArray () {

        checkExpr("(+/ + {:) [1.0, 2.0, 3.0]", 9d);
        checkExpr("(! + !) [1.0, 3.0, 5.0]",new Object[]{2.0000000000000004d, 12.000000000000014d, 240.00000000000043d});
        checkExpr("(./ / {:) [1.0, 2.0, 3.0]", 2d);
        checkExpr("({: % -/) [1.0, 2.0, 3.0]", 1d);
    }

    @Test
    public void testMonadicForkExpressionDouble () {

        checkExpr("(+/ + {:) 2.0", 4d);
        checkExpr("(! + !) 1.0", 2.0000000000000004d);
        checkExpr("(./ / {:) 2.0", 1d);
        checkExpr("({: % -/) 2.0", 0d);
        checkExpr("(./ + {:) 2.0", 4d);
    }

    @Test
    public void testDiadicForkExpressionIntArrayArray () {

        checkExpr("[1, 2] (+ - *) [1, 2]", new Object[]{1L,0L});
        checkExpr("[1, 2] (/ + %) [1, 2]", new Object[]{1L,1L});
        checkExpr("[1, 2] (+ * +) [1, 2]", new Object[]{4L,16L});
        checkExpr("[1, 2] (- / /) [1, 2]", new Object[]{0L,0L});

    }

    @Test
    public void testDiadicForkExpressionInt () {

        checkExpr("1 (+ - *) 2", 1L);
        checkExpr("1 (/ + %) 2",1L);
        checkExpr("1 (+ * +) 2", 9L);
        checkExpr("3 (- / /) 2", 1L);

    }

    @Test
    public void testDiadicForkExpressionDoubleArrayArray () {

        checkExpr("[1.0, 2.0] (+ - *) [1.0, 2.0]", new Object[]{1d,0d});
        checkExpr("[1.0, 2.0] (/ + %) [1.0, 2.0]", new Object[]{1d,1d});
        checkExpr("[1.0, 2.0] (+ * +) [1.0, 2.0]", new Object[]{4d,16d});
        checkExpr("[1.0, 2.0] (- / /) [1.0, 2.0]", new Object[]{0d,0d});

    }

    @Test
    public void testDiadicForkExpressionDouble () {

        checkExpr("1.0 (+ - *) 2.0", 1d);
        checkExpr("1.0 (/ + %) 2.0",1.5d);
        checkExpr("1.0 (+ * +) 2.0", 9d);
        checkExpr("4.0 (- / /) 2.0", 1d);

    }

}<|MERGE_RESOLUTION|>--- conflicted
+++ resolved
@@ -368,7 +368,6 @@
     }
 
     @Test public void testBinariesIntOpArray(){
-<<<<<<< HEAD
          checkExpr("1 + [2]", new Object[]{3L}); 
          checkExpr("1 + [1, 2, 3]", new Object[]{2L, 3L, 4L});
          checkExpr("1 - [2]", new Object[]{-1L}); 
@@ -387,32 +386,10 @@
         checkExpr("2 <= [1, 2, 3]", new Object[]{0L, 1L, 1L});
         checkExpr("2 >= [2]", new Object[]{1L});
         checkExpr("2 >= [1, 2, 3]", new Object[]{1L, 1L, 0L});
-=======
-
-        checkExpr("1 + [2]", new Object[]{3L});
-        checkExpr("1 + [1, 2, 3]", new Object[]{2L, 3L, 4L});
-        checkExpr("1 - [2]", new Object[]{-1L});
-        checkExpr("1 - [1, 2, 3]", new Object[]{0L, -1L, -2L});
-        checkExpr("2 * [2]", new Object[]{4L});
-        checkExpr("2 * [1, 2, 3]", new Object[]{2L, 4L, 6L});
-        checkExpr("6 / [2]", new Object[]{3L});
-        checkExpr("6 / [1, 2, 3]", new Object[]{6L, 3L, 2L});
-        checkExpr("6 % [2]", new Object[]{0L});
-        checkExpr("3 % [1, 2, 3]", new Object[]{0L, 1L, 0L});
         checkExpr("6 ^ [2]", new Object[]{36L});
         checkExpr("3 ^ [1, 2, 3]", new Object[]{3L, 9L, 27L});
-        checkExpr("2 < [2]", new Object[]{0});
-        checkExpr("2 < [1, 2, 3]", new Object[]{0, 0, 1});
-        checkExpr("2 > [2]", new Object[]{0});
-        checkExpr("2 > [1, 2, 3]", new Object[]{1, 0, 0});
-        checkExpr("2 <= [2]", new Object[]{1});
-        checkExpr("2 <= [1, 2, 3]", new Object[]{0, 1, 1});
-        checkExpr("2 >= [2]", new Object[]{1});
-        checkExpr("2 >= [1, 2, 3]", new Object[]{1, 1, 0});
         checkExpr("6 <> [2]", new Object[]{6L, 2L});
         checkExpr("3 <> [1, 2, 3]", new Object[]{3L, 1L, 2L, 3L});
->>>>>>> 90458f65
-
     }
 
     @Test public void testBinariesDoubleOpArray(){
@@ -444,7 +421,6 @@
 
     @Test public void testBinariesArrayIntOpArray(){
 
-<<<<<<< HEAD
          checkExpr("[1] + [2]", new Object[]{3L}); 
          checkExpr("[1, 2, 3] + [1, 2, 3]",  new Object[]{2L, 4L, 6L});
          checkExpr("[1] - [2]",  new Object[]{-1L});
@@ -463,32 +439,12 @@
         checkExpr("[2, 2, 2] <= [1, 2, 3]", new Object[]{0L, 1L, 1L});
         checkExpr("[2] >= [2]", new Object[]{1L});
         checkExpr("[2, 2, 2] >= [1, 2, 3]", new Object[]{1L, 1L, 0L});
-=======
-        checkExpr("[1] + [2]", new Object[]{3L});
-        checkExpr("[1, 2, 3] + [1, 2, 3]",  new Object[]{2L, 4L, 6L});
-        checkExpr("[1] - [2]",  new Object[]{-1L});
-        checkExpr("[1, 5 ,2] - [1, 2, 3]", new Object[]{0L, 3L, -1L});
-        checkExpr("[2] * [2]",  new Object[]{4L});
-        checkExpr("[5, 4, 3] * [1, 2, 3]",  new Object[]{5L, 8L, 9L});
-        checkExpr("[6] / [2]",  new Object[]{3L});
-        checkExpr("[2, 8, 9] / [1, 2, 3]",  new Object[]{2L, 4L, 3L});
-        checkExpr("[6] % [2]",  new Object[]{0L});
-        checkExpr("[4, 3, 2] % [1, 2, 3]",  new Object[]{0L, 1L, 2L});
+        checkExpr("[6] <> [2]",  new Object[]{6L, 2L});
+        checkExpr("[4, 3, 2] <> [1, 2, 3]",  new Object[]{4L, 3L, 2L, 1L, 2L, 3L});
         checkExpr("[6] ^ [2]",  new Object[]{36L});
         checkExpr("[4, 3, 2] ^ [1, 2, 3]",  new Object[]{4L, 9L, 8L});
-        checkExpr("[2] < [2]", new Object[]{0});
-        checkExpr("[2, 2, 2] < [1, 2, 3]", new Object[]{0, 0, 1});
-        checkExpr("[2] > [2]", new Object[]{0});
-        checkExpr("[2, 2, 2] > [1, 2, 3]", new Object[]{1, 0, 0});
-        checkExpr("[2] <= [2]", new Object[]{1});
-        checkExpr("[2, 2, 2] <= [1, 2, 3]", new Object[]{0, 1, 1});
-        checkExpr("[2] >= [2]", new Object[]{1});
-        checkExpr("[2, 2, 2] >= [1, 2, 3]", new Object[]{1, 1, 0});
-        checkExpr("[6] <> [2]",  new Object[]{6L, 2L});
-        checkExpr("[4, 3, 2] <> [1, 2, 3]",  new Object[]{4L, 3L, 2L, 1L, 2L, 3L});
->>>>>>> 90458f65
-
-         
+
+
     }
 
     @Test public void testBinariesArrayDoubleOpArray(){
